--- conflicted
+++ resolved
@@ -40,28 +40,19 @@
 
 
 @app.command("compare")
-<<<<<<< HEAD
-def cli_compare_1d2d(projectname: str, output_1d: str, output_2d: str, routes: str) -> None:
+def cli_compare_1d2d(
+    projectname: str, output_1d: str, output_2d: str, routes: str
+) -> None:
     """BETA FUNCTIONALITY - compares 1D and 2D results."""
-=======
-def cli_compare_1d2d(
-    projectname: str, output_1d: str, output_2d: str, routes: str,
-) -> None:
-    """BETA FUNCTIONALITY - compares 1D and 2D results"""
->>>>>>> 7e07cb2e
     cf = Path(projectname).with_suffix(".ini")
     project = Project(cf)
 
     path_1d = Path(output_1d)
     path_2d = Path(output_2d)
 
-<<<<<<< HEAD
-    plotter = Compare1D2D(project=project, path_1d=path_1d, path_2d=path_2d, routes=routes)
-=======
     plotter = Compare1D2D(
-        project=project, path_1d=path_1d, path_2d=path_2d, routes=routes,
+        project=project, path_1d=path_1d, path_2d=path_2d, routes=routes
     )
->>>>>>> 7e07cb2e
 
     plotter.eval()
 
@@ -71,14 +62,10 @@
     projectname: str,
     *,
     overwrite: bool = typer.Option(
-<<<<<<< HEAD
         False,  # noqa: FBT003
         "--overwrite",
         "-o",
         help="Overwrite if output already exists",
-=======
-        False, "--overwrite", "-o", help="Overwrite if output already exists",
->>>>>>> 7e07cb2e
     ),
     pp: bool = typer.Option(
         False,  # noqa: FBT003
@@ -93,13 +80,9 @@
     project.run(overwrite=overwrite)
 
     if pp:
-<<<<<<< HEAD
-        vis = VisualiseOutput(project.get_output_directory(), logger=project.get_logger())
-=======
         vis = VisualiseOutput(
-            project.get_output_directory(), logger=project.get_logger(),
+            project.get_output_directory(), logger=project.get_logger()
         )
->>>>>>> 7e07cb2e
         for css in tqdm(vis.cross_sections):
             vis.figure_cross_section(css)
 
