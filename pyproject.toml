--- conflicted
+++ resolved
@@ -1,10 +1,6 @@
 [tool.poetry]
 name = "fm2prof"
-<<<<<<< HEAD
-version = "2.3.3alpha"
-=======
 version = "2.3.3a1"
->>>>>>> c3c859e4
 description = ""
 authors = ["Koen Berends <koen.berends@deltares.nl>"]
 license = "GNU LGPL v3"
