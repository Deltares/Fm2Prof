[tool.poetry]
name = "fm2prof"
version = "2.3.3"
description = ""
authors = ["Koen Berends <koen.berends@deltares.nl>"]
license = "GNU LGPL v3"
readme = "README.md"

[tool.poetry.dependencies]
python = ">=3.10, <3.13"
pandas = "^2.2.1"
numpy = "^1.26"
netCDF4 = "^1.6.0"
scipy = "^1.11"
scikit-learn = "^1.3.0"
geojson = "^3.1"
Shapely = "^2.0"
click = "^8.1"
matplotlib = "^3.8.0"
typer = "^0.9.0"
tqdm = "^4.64.0"
notebook = "^7.1.2"
rtree = "^1.3.0"

[tool.poetry.group.dev.dependencies]
pytest-cov = "^4.1.0"
pytest = "^8.1.1"
pyinstaller = "^6.5.0"
ipywidgets = "^8.1.2"
ipympl = "^0.9.3"
markdown-exec = {extras = ["ansi"], version = "^1.8.0"}
ruff = "^0.6.3"
pytest-mock = "^3.14.0"

[tool.poetry.group.docs.dependencies]
mike = "^2.0.0"
mkdocs-git-revision-date-localized-plugin = "^1.2.4"
mkdocs = "^1.5.3"
mkdocs-material = "^9.5.13"
mkdocs-material-extensions = "^1.3.1"
mkdocs-jupyter = "^0.24.6"
mkdocstrings-python = "^1.9.0"
mkdocs-exclude = "^1.0.2"
mkdocs-autorefs = "^1.0.1"
mkdocs-glightbox = "^0.3.7"
mkdocs-git-committers-plugin-2 = "^2.3.0"

[tool.optional-dependencies]
dev = [
	"pytest",
	"pytest-cov",
]
docs = [
	"mkdocs",
	"mkdocs-material",
    "mkdocs-material-extensions",
	"mkdocs-jupyter",
	"mkdocstrings-python",
	"mkdocs-exclude",
]

[build-system]
requires = ["poetry-core"]
build-backend = "poetry.core.masonry.api"


<<<<<<< HEAD
[tool.ruff.lint]
select = ["ALL"]

=======
>>>>>>> 8c3cec67
[tool.ruff]
line-length = 120
ignore = ["DTZ005", "DTZ001"]
exclude = ["scripts"]

<<<<<<< HEAD
[tool.ruff.per-file-ignores]
"tests/**" = ["D100", "D101", "D102", "D103", "D104", "PT001", "ANN201", "S101", "PLR2004", "ANN001"]
=======
[tool.ruff.lint]
select = ["ALL"]

[tool.ruff.per-file-ignores]
"tests/**" = ["D100", "D101", "D102", "D103", "D104", "PT001", "ANN201", "S101", "PLR2004", "ANN001"]

[tool.ruff.pydocstyle]
convention = "google"
>>>>>>> 8c3cec67
<|MERGE_RESOLUTION|>--- conflicted
+++ resolved
@@ -64,21 +64,11 @@
 build-backend = "poetry.core.masonry.api"
 
 
-<<<<<<< HEAD
-[tool.ruff.lint]
-select = ["ALL"]
-
-=======
->>>>>>> 8c3cec67
 [tool.ruff]
 line-length = 120
 ignore = ["DTZ005", "DTZ001"]
 exclude = ["scripts"]
 
-<<<<<<< HEAD
-[tool.ruff.per-file-ignores]
-"tests/**" = ["D100", "D101", "D102", "D103", "D104", "PT001", "ANN201", "S101", "PLR2004", "ANN001"]
-=======
 [tool.ruff.lint]
 select = ["ALL"]
 
@@ -86,5 +76,4 @@
 "tests/**" = ["D100", "D101", "D102", "D103", "D104", "PT001", "ANN201", "S101", "PLR2004", "ANN001"]
 
 [tool.ruff.pydocstyle]
-convention = "google"
->>>>>>> 8c3cec67
+convention = "google"